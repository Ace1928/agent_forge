#!/usr/bin/env python3
"""
Minimal state layer for Eidos E3.

- state/ layout assumed by bootstrap:
    state/
      events/
      vector_store/
      weights/
      adapters/
      snaps/
      meta/ (created on demand)

- JSONL journal at: state/events/journal.jsonl
- Schema/version marker: state/meta/version.json

Public API (stdlib only):
    migrate(base="state") -> int
    append_journal(base, text, *, etype="note", tags=None, extra=None) -> dict
    snapshot(base="state", *, last=5) -> dict
    save_snapshot(base="state", snap=None, name=None) -> Path
    iter_journal(base, *, etype=None, tag=None, since=None, until=None, limit=10) -> list[dict]
"""

from __future__ import annotations
import dataclasses as dc
import json
import os
from datetime import datetime, timezone
from pathlib import Path
from typing import Any, Dict, Iterable, List, Mapping, Tuple

<<<<<<< HEAD
__all__ = ["migrate", "append_journal", "snapshot", "save_snapshot", "iter_journal"]
=======
__all__ = [
    "migrate",
    "append_journal",
    "snapshot",
    "save_snapshot",
    "iter_journal",
    "rotate_journal",
    "load_snapshot",
    "diff_snapshots",
]
>>>>>>> 241354ef

SCHEMA_VERSION = 1

# ---------- internal paths ----------

def _p(base: Path) -> Dict[str, Path]:
    return {
        "base": base,
        "events": base / "events",
        "meta": base / "meta",
        "snaps": base / "snaps",
        "journal": base / "events" / "journal.jsonl",
        "version": base / "meta" / "version.json",
    }

def _ensure_dirs(base: Path) -> None:
    p = _p(base)
    p["events"].mkdir(parents=True, exist_ok=True)
    p["meta"].mkdir(parents=True, exist_ok=True)

# ---------- migrations ----------

def migrate(base: str | Path = "state") -> int:
    """Ensure directory structure and bump/create version marker if absent."""
    b = Path(base)
    _ensure_dirs(b)
    paths = _p(b)
    vp = paths["version"]
    jp = paths["journal"]
    if not jp.exists():
        jp.touch()
    if not vp.exists():
        vp.write_text(json.dumps({"schema": SCHEMA_VERSION, "created_at": _now_iso()}), encoding="utf-8")
        return SCHEMA_VERSION
    try:
        meta = json.loads(vp.read_text(encoding="utf-8"))
        return int(meta.get("schema", SCHEMA_VERSION))
    except Exception:
        # if corrupted, do not overwrite silently; surface but return current
        raise RuntimeError(f"Corrupted version file: {vp}")

# ---------- journal ----------

def append_journal(
    base: str | Path,
    text: str,
    *,
    etype: str = "note",
    tags: List[str] | None = None,
    extra: Mapping[str, Any] | None = None,
) -> Dict[str, Any]:
    """Append a single journal event as JSONL and return the event dict."""
    b = Path(base)
    _ensure_dirs(b)
    evt = {
        "ts": _now_iso(),
        "type": str(etype),
        "text": str(text),
        "tags": list(tags or []),
        "extra": dict(extra or {}),
    }
    jp = _p(b)["journal"]
    with jp.open("a", encoding="utf-8") as f:
        f.write(json.dumps(evt, ensure_ascii=False) + "\n")
    return evt


def iter_journal(
    base: str | Path,
    *,
    etype: str | None = None,
    tag: str | None = None,
    since: str | None = None,
    until: str | None = None,
    limit: int | None = 10,
) -> List[Dict[str, Any]]:
    """Return journal events matching filters (AND)."""
    b = Path(base)
    p = _p(b)["journal"]
    out: List[Dict[str, Any]] = []
    if not p.exists():
        return out
    with p.open("r", encoding="utf-8") as f:
        for line in f:
            line = line.strip()
            if not line:
                continue
            try:
                evt = json.loads(line)
            except json.JSONDecodeError:
                continue
            t = str(evt.get("ts", ""))
            if since and t < since:
                continue
            if until and t > until:
                continue
            if etype and str(evt.get("type", "")) != etype:
                continue
            if tag and tag not in (evt.get("tags") or []):
                continue
            out.append(evt)
    if limit is not None and limit >= 0:
        out = out[-limit:]
    return out

<<<<<<< HEAD
=======

def rotate_journal(
    base: str | Path,
    *,
    max_bytes: int = 5 * 1024 * 1024,
    force: bool = False,
) -> Path | None:
    """Rotate events/journal.jsonl if size exceeds ``max_bytes`` (or always if ``force``)."""
    b = Path(base)
    _ensure_dirs(b)
    p = _p(b)
    jp = p["journal"]
    if not jp.exists():
        return None
    size = jp.stat().st_size
    if not force and size <= max_bytes:
        return None
    ts = _now_iso().replace(":", "").replace("+00:00", "Z").replace("+", "Z")
    rot = p["events"] / f"journal-{ts}.jsonl"
    jp.rename(rot)
    jp.touch()
    return rot


def load_snapshot(path: str | Path) -> Dict[str, Any]:
    """Read a snapshot JSON file into a dict."""
    p = Path(path)
    return json.loads(p.read_text(encoding="utf-8"))


def diff_snapshots(a: Mapping[str, Any], b: Mapping[str, Any]) -> Dict[str, Any]:
    """Return a minimal diff focusing on totals; positive numbers mean increases."""
    at = dict(a.get("totals", {}))
    bt = dict(b.get("totals", {}))
    keys = set(at) | set(bt)
    delta = {k: int(bt.get(k, 0)) - int(at.get(k, 0)) for k in sorted(keys)}
    return {
        "delta_totals": delta,
        "from": {"generated_at": a.get("generated_at"), "schema": a.get("schema")},
        "to": {"generated_at": b.get("generated_at"), "schema": b.get("schema")},
    }

>>>>>>> 241354ef
# ---------- snapshot ----------

def snapshot(base: str | Path = "state", *, last: int = 5) -> Dict[str, Any]:
    """Compute a light snapshot: counts by entity family, last ``N`` journal entries, file counts."""
    b = Path(base)
    _ensure_dirs(b)
    version = migrate(b)  # idempotent

    # parse journal (if any)
    journal_path = _p(b)["journal"]
    last_events: List[Dict[str, Any]] = []
    counts: Dict[str, int] = {"goal": 0, "plan": 0, "step": 0, "run": 0, "metric": 0, "journal": 0, "note": 0}
    if journal_path.exists():
        buf: List[Dict[str, Any]] = []
        with journal_path.open("r", encoding="utf-8") as f:
            for line in f:
                line = line.strip()
                if not line:
                    continue
                try:
                    evt = json.loads(line)
                except json.JSONDecodeError:
                    continue
                etype = str(evt.get("type", "note"))
                family = etype.split(".", 1)[0] if etype else "note"
                counts[family] = counts.get(family, 0) + 1
                buf.append(evt)
        last_events = buf[-last:] if last > 0 else []

    # files (quick health signal)
    files = {
        "events": _file_count(_p(b)["events"]),
        "vector_store": _file_count(b / "vector_store"),
        "weights": _file_count(b / "weights"),
        "adapters": _file_count(b / "adapters"),
        "snaps": _file_count(b / "snaps"),
    }

    return {
        "schema": version,
        "base": str(b.resolve()),
        "totals": counts,
        "last_events": last_events,
        "files": files,
        "generated_at": _now_iso(),
    }


def save_snapshot(
    base: str | Path = "state",
    snap: Dict[str, Any] | None = None,
    name: str | None = None,
) -> Path:
    """Persist a snapshot to ``state/snaps`` and return the file path."""
    b = Path(base)
    _ensure_dirs(b)
    p = _p(b)
    p["snaps"].mkdir(parents=True, exist_ok=True)
    snap = snap or snapshot(b)
    ts = snap.get("generated_at") or _now_iso()
    safe = ts.replace(":", "").replace("+00:00", "Z").replace("+", "Z")
    label = ""
    if name:
        label = "-" + "".join(ch if ch.isalnum() or ch in "-_" else "-" for ch in name).strip("-")
    out = p["snaps"] / f"{safe}{label}.json"
    tmp = out.with_suffix(out.suffix + ".tmp")
    tmp.write_text(json.dumps(snap, indent=2), encoding="utf-8")
    os.replace(tmp, out)
    return out

# ---------- helpers ----------

def _file_count(d: Path) -> int:
    if not d.exists():
        return 0
    return sum(1 for _ in d.rglob("*") if _.is_file())

def _now_iso() -> str:
    """Return UTC time in ISO-8601 with trailing 'Z'."""
    return datetime.now(timezone.utc).strftime("%Y-%m-%dT%H:%M:%SZ")

if __name__ == "__main__":  # pragma: no cover
    # tiny manual smoke test
    migrate("state")
    append_journal("state", "hello world", etype="note", tags=["smoke"])
    print(json.dumps(snapshot("state"), indent=2))
<|MERGE_RESOLUTION|>--- conflicted
+++ resolved
@@ -30,9 +30,6 @@
 from pathlib import Path
 from typing import Any, Dict, Iterable, List, Mapping, Tuple
 
-<<<<<<< HEAD
-__all__ = ["migrate", "append_journal", "snapshot", "save_snapshot", "iter_journal"]
-=======
 __all__ = [
     "migrate",
     "append_journal",
@@ -43,7 +40,6 @@
     "load_snapshot",
     "diff_snapshots",
 ]
->>>>>>> 241354ef
 
 SCHEMA_VERSION = 1
 
@@ -149,9 +145,6 @@
         out = out[-limit:]
     return out
 
-<<<<<<< HEAD
-=======
-
 def rotate_journal(
     base: str | Path,
     *,
@@ -193,7 +186,6 @@
         "to": {"generated_at": b.get("generated_at"), "schema": b.get("schema")},
     }
 
->>>>>>> 241354ef
 # ---------- snapshot ----------
 
 def snapshot(base: str | Path = "state", *, last: int = 5) -> Dict[str, Any]:
