#!/usr/bin/env bash
# Eidos E3 bootstrap: scaffold dirs, seed configs, prep venv. Idempotent.

set -euo pipefail

root_dir="$(cd "$(dirname "${BASH_SOURCE[0]}")/.." && pwd)"

say() { printf "[bootstrap] %s\n" "$*"; }

need_cmd() { command -v "$1" >/dev/null 2>&1 || { echo "Missing: $1"; exit 1; }; }

usage() { echo "Usage: scripts/bootstrap.sh [--full]"; }

FULL=0
for arg in "$@"; do
  case "$arg" in
    --full) FULL=1 ;;
    -h|--help) usage; exit 0 ;;
    *) usage; exit 2 ;;
  esac
done

main() {
  need_cmd bash
  need_cmd python3

  say "Creating base directories"
  mkdir -p "$root_dir"/{cfg,core,scripts,state/{events,vector_store,weights,adapters,snaps},tests}

  if [ "$FULL" -eq 1 ]; then
    say "Creating extended directories (--full)"
    mkdir -p "$root_dir"/{planners/templates,actuators,instruments,reflect,ui,psyche,memory,learners,meta,embodiment,protocols/keys,net,sensors/camera/calib_db,sensors/{imu,lidar,audio,power,env},actuators_hw/{base,manip,io},control,safety,teleop,sim,datasets/sessions,ops,curriculum/{syllabus,generators,grader,bank},arenas,oracles/{property_tests,contracts,fuzzers},curiosity,forge/{dsl,catalog},model_lab/{adapters,distillers,calibration},atlas/{maps,roadmaps,chronicle},introspection,charter/audits,social,economy,population/genealogy,backups/parity,creative/{stylebook,moodboard},telemetry/dashboards,provenance/repro,legal,rituals,grants/{proposals,audits}}
  fi

  say "Seeding minimal config files (only if absent)"
  seed_cfg

  say "Making Python venv"
  if [ ! -d "$root_dir/.venv" ]; then
    if command -v uv >/dev/null 2>&1; then
      uv venv "$root_dir/.venv"
    else
      python3 -m venv "$root_dir/.venv"
    fi
  fi
  # shellcheck disable=SC1091
  source "$root_dir/.venv/bin/activate"
  if command -v uv >/dev/null 2>&1; then
<<<<<<< HEAD
    uv sync --dev >/dev/null
  else
    python -m pip install -U pip wheel >/dev/null
    python -m pip install --quiet 'pyyaml>=6,<7' 'pytest>=8.4'
=======
    if [ -f "$root_dir/uv.lock" ]; then
      uv sync >/dev/null
    else
      uv pip install -r "$root_dir/pyproject.toml" >/dev/null
    fi
    uv pip install pytest >/dev/null
  else
    python -m pip install -U pip wheel >/dev/null
    python -m pip install --quiet 'pyyaml>=6,<7' 'pytest'
>>>>>>> 591e2d8a
  fi

  say "Touch state files"
  : >"$root_dir/state/events/.keep"
  : >"$root_dir/state/vector_store/.keep"
  : >"$root_dir/state/weights/.keep"
  : >"$root_dir/state/adapters/.keep"
  : >"$root_dir/state/snaps/.keep"

  say "Summary: $(python -V 2>&1), PyYAML=$(python -c 'import yaml,sys;print(yaml.__version__)')"
  say "Done. Next: add core/state.py migrations and core/config.py loader."
}

seed_cfg() {
  if [ ! -d "$root_dir/cfg.sample" ]; then
    say "WARNING: cfg.sample missing; cannot seed cfg/"
    return 0
  fi
  mkdir -p "$root_dir/cfg"
  for f in self.yaml drives.yaml budgets.yaml policies.yaml skills.yaml; do
    if [ ! -f "$root_dir/cfg/$f" ]; then
      cp "$root_dir/cfg.sample/$f" "$root_dir/cfg/$f"
    fi
  done
}

main "$@"<|MERGE_RESOLUTION|>--- conflicted
+++ resolved
@@ -46,12 +46,10 @@
   # shellcheck disable=SC1091
   source "$root_dir/.venv/bin/activate"
   if command -v uv >/dev/null 2>&1; then
-<<<<<<< HEAD
     uv sync --dev >/dev/null
   else
     python -m pip install -U pip wheel >/dev/null
     python -m pip install --quiet 'pyyaml>=6,<7' 'pytest>=8.4'
-=======
     if [ -f "$root_dir/uv.lock" ]; then
       uv sync >/dev/null
     else
@@ -61,7 +59,6 @@
   else
     python -m pip install -U pip wheel >/dev/null
     python -m pip install --quiet 'pyyaml>=6,<7' 'pytest'
->>>>>>> 591e2d8a
   fi
 
   say "Touch state files"
